<?php
/**
 * Load API functions, register scripts and actions, etc.
 *
 * @package gutenberg
 */

if ( ! defined( 'ABSPATH' ) ) {
	die( 'Silence is golden.' );
}

// These files only need to be loaded if within a rest server instance
// which this class will exist if that is the case.
if ( class_exists( 'WP_REST_Controller' ) ) {
	require dirname( __FILE__ ) . '/rest-api.php';
}

require dirname( __FILE__ ) . '/meta-box-partial-page.php';
require dirname( __FILE__ ) . '/blocks.php';
require dirname( __FILE__ ) . '/client-assets.php';
require dirname( __FILE__ ) . '/compat.php';
require dirname( __FILE__ ) . '/plugin-compat.php';
require dirname( __FILE__ ) . '/i18n.php';
require dirname( __FILE__ ) . '/register.php';
require dirname( __FILE__ ) . '/demo.php';

// Register server-side code for individual blocks.
if ( ! function_exists( 'render_block_core_archives' ) ) {
	require dirname( __FILE__ ) . '/../packages/block-library/src/archives/index.php';
}
if ( ! function_exists( 'render_block_core_block' ) ) {
	require dirname( __FILE__ ) . '/../packages/block-library/src/block/index.php';
}
if ( ! function_exists( 'render_block_core_categories' ) ) {
	require dirname( __FILE__ ) . '/../packages/block-library/src/categories/index.php';
}
// Currently merged in core as `gutenberg_render_block_core_latest_comments`,
// expected to change soon.
if ( ! function_exists( 'render_block_core_calendar' ) ) {
	require dirname( __FILE__ ) . '/../packages/block-library/src/calendar/index.php';
}
if ( ! function_exists( 'render_block_core_latest_comments' )
	&& ! function_exists( 'gutenberg_render_block_core_latest_comments' ) ) {
	require dirname( __FILE__ ) . '/../packages/block-library/src/latest-comments/index.php';
}
if ( ! function_exists( 'render_block_core_latest_posts' ) ) {
	require dirname( __FILE__ ) . '/../packages/block-library/src/latest-posts/index.php';
}
if ( ! function_exists( 'render_block_core_rss' ) ) {
	require dirname( __FILE__ ) . '/../packages/block-library/src/rss/index.php';
}
if ( ! function_exists( 'render_block_core_shortcode' ) ) {
	require dirname( __FILE__ ) . '/../packages/block-library/src/shortcode/index.php';
}
<<<<<<< HEAD
if ( ! function_exists( 'render_block_core_embed_youtube' ) ) {
	require dirname( __FILE__ ) . '/../packages/block-library/src/embed/youtube.php';
=======
if ( ! function_exists( 'render_block_core_tag_cloud' ) ) {
	require dirname( __FILE__ ) . '/../packages/block-library/src/tag-cloud/index.php';
}
if ( ! function_exists( 'render_block_core_search' ) ) {
	require dirname( __FILE__ ) . '/../packages/block-library/src/search/index.php';
>>>>>>> f4b65e6f
}<|MERGE_RESOLUTION|>--- conflicted
+++ resolved
@@ -52,14 +52,12 @@
 if ( ! function_exists( 'render_block_core_shortcode' ) ) {
 	require dirname( __FILE__ ) . '/../packages/block-library/src/shortcode/index.php';
 }
-<<<<<<< HEAD
 if ( ! function_exists( 'render_block_core_embed_youtube' ) ) {
 	require dirname( __FILE__ ) . '/../packages/block-library/src/embed/youtube.php';
-=======
+}
 if ( ! function_exists( 'render_block_core_tag_cloud' ) ) {
 	require dirname( __FILE__ ) . '/../packages/block-library/src/tag-cloud/index.php';
 }
 if ( ! function_exists( 'render_block_core_search' ) ) {
 	require dirname( __FILE__ ) . '/../packages/block-library/src/search/index.php';
->>>>>>> f4b65e6f
 }