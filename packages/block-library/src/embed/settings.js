--- conflicted
+++ resolved
@@ -37,7 +37,6 @@
 	},
 };
 
-<<<<<<< HEAD
 export function getEmbedBlockSettings( options ) {
 	const {
 		title,
@@ -49,16 +48,11 @@
 		supports = {},
 	} = options;
 	// translators: %s: Name of service (e.g. VideoPress, YouTube)
-	const blockDescription = description || sprintf( __( 'Add a block that displays content pulled from other sites, like Twitter, Instagram or YouTube.' ), title );
+	const blockDescription = description || __( 'Add a block that displays content pulled from other sites, like Twitter, Instagram or YouTube.' );
 	const edit = getEmbedEditComponent( options );
 	const save = getEmbedSaveComponent( options );
 	const deprecated = getEmbedDeprecatedMigrations( embedAttributes, options );
 
-=======
-export function getEmbedBlockSettings( { title, description, icon, category = 'embed', transforms, keywords = [], supports = {}, responsive = true } ) {
-	const blockDescription = description || __( 'Add a block that displays content pulled from other sites, like Twitter, Instagram or YouTube.' );
-	const edit = getEmbedEditComponent( title, icon, responsive );
->>>>>>> f4b65e6f
 	return {
 		title,
 		description: blockDescription,
