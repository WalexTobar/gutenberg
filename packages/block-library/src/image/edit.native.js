--- conflicted
+++ resolved
@@ -17,11 +17,7 @@
  * Internal dependencies
  */
 import { MediaPlaceholder, RichText, BlockControls, InspectorControls, BottomSheet } from '@wordpress/editor';
-<<<<<<< HEAD
-import { Toolbar, ToolbarButton, Spinner, TextareaControl } from '@wordpress/components';
-=======
-import { Toolbar, ToolbarButton, Spinner, Dashicon } from '@wordpress/components';
->>>>>>> 4d7a80c7
+import { Toolbar, ToolbarButton, Spinner, Dashicon, TextareaControl } from '@wordpress/components';
 import { __ } from '@wordpress/i18n';
 import ImageSize from './image-size';
 import { isURL } from '@wordpress/url';
@@ -48,11 +44,8 @@
 		this.removeMediaUploadListener = this.removeMediaUploadListener.bind( this );
 		this.finishMediaUploadWithSuccess = this.finishMediaUploadWithSuccess.bind( this );
 		this.finishMediaUploadWithFailure = this.finishMediaUploadWithFailure.bind( this );
-<<<<<<< HEAD
 		this.updateAlt = this.updateAlt.bind( this );
-=======
 		this.onImagePressed = this.onImagePressed.bind( this );
->>>>>>> 4d7a80c7
 	}
 
 	componentDidMount() {
@@ -211,20 +204,13 @@
 					/>
 				}
 			>
-<<<<<<< HEAD
-				<TouchableOpacity style={ inspectorStyles.bottomSheetCell } onPress={ () => { } }>
-					<Text style={ inspectorStyles.bottomSheetCellLabel }>{ __( 'Alt Text' ) }</Text>
-					<Text style={ inspectorStyles.bottomSheetCellValue }>{ alt || __( 'None' ) }</Text>
-				</TouchableOpacity>
+				<BottomSheet.Cell label={ __( 'Alt Text' ) } value={ alt || __( 'None' ) } onPress={ () => {} } />
 				<TextareaControl
 					label={ __( 'Alt Text (Alternative Text)' ) }
 					value={ alt }
 					onChange={ this.updateAlt }
 					help={ __( 'Alternative text describes your image to people who can’t see it. Add a short description with its key details.' ) }
 				/>
-=======
-				<BottomSheet.Cell label={ __( 'Alt Text' ) } value={ __( 'None' ) } onPress={ () => {} } />
->>>>>>> 4d7a80c7
 			</BottomSheet>
 		);
 
