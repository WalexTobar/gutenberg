--- conflicted
+++ resolved
@@ -61,14 +61,9 @@
     "jsx-to-string": "^1.3.1",
     "memize": "^1.0.5",
     "node-sass": "^4.8.3",
-<<<<<<< HEAD
+    "prettier-eslint": "^8.8.1",
     "react": "16.3.1",
     "react-native": "0.55.3",
-=======
-    "prettier-eslint": "^8.8.1",
-    "react": "16.2.0",
-    "react-native": "0.52.0",
->>>>>>> 1506cb4e
     "react-native-recyclerview-list": "git+https://github.com/wordpress-mobile/react-native-recyclerview-list.git#bfccbaab6b5954e18f8b0ed441ba38275853b79c",
     "react-redux": "^5.0.7",
     "redux": "^3.7.2",
